--- conflicted
+++ resolved
@@ -88,104 +88,6 @@
                 write!(f, "Unsupported locale `{}`, expected one of {}", self.invalid_locale, valid_locales.join(", "))
             }
         }
-<<<<<<< HEAD
-    };
-}
-
-make_locale! {
-    Epo,
-    Eng,
-    Rus,
-    Cmn,
-    Spa,
-    Por,
-    Ita,
-    Ben,
-    Fra,
-    Deu,
-    Ukr,
-    Kat,
-    Ara,
-    Hin,
-    Jpn,
-    Heb,
-    Yid,
-    Pol,
-    Amh,
-    Jav,
-    Kor,
-    Nob,
-    Dan,
-    Swe,
-    Fin,
-    Tur,
-    Nld,
-    Hun,
-    Ces,
-    Ell,
-    Bul,
-    Bel,
-    Mar,
-    Kan,
-    Ron,
-    Slv,
-    Hrv,
-    Srp,
-    Mkd,
-    Lit,
-    Lav,
-    Est,
-    Tam,
-    Vie,
-    Urd,
-    Tha,
-    Guj,
-    Uzb,
-    Pan,
-    Aze,
-    Ind,
-    Tel,
-    Pes,
-    Mal,
-    Ori,
-    Mya,
-    Nep,
-    Sin,
-    Khm,
-    Tuk,
-    Aka,
-    Zul,
-    Sna,
-    Afr,
-    Lat,
-    Slk,
-    Cat,
-    Tgl,
-    Hye,
-    Zho
-}
-
-impl std::error::Error for LocaleFormatError {}
-
-impl std::str::FromStr for Locale {
-    type Err = LocaleFormatError;
-
-    fn from_str(s: &str) -> Result<Self, Self::Err> {
-        milli::tokenizer::Language::from_code(s)
-            .map(Self::from)
-            .ok_or(LocaleFormatError { invalid_locale: s.to_string() })
-    }
-}
-
-#[derive(Debug, Clone, PartialEq, Eq, Deserr, Serialize, Deserialize)]
-#[deserr(rename_all = camelCase)]
-#[serde(rename_all = "camelCase")]
-pub struct LocalizedAttributesRuleView {
-    pub attribute_patterns: Vec<String>,
-    pub locales: Vec<Locale>,
-}
-=======
->>>>>>> 7f20c13f
 
         impl std::error::Error for LocaleFormatError {}
     };
