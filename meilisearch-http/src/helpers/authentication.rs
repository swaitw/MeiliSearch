--- conflicted
+++ resolved
@@ -65,14 +65,10 @@
         let mut svc = self.service.clone();
         // This unwrap is left because this error should never appear. If that's the case, then
         // it means that actix-web has an issue or someone changes the type `Data`.
-<<<<<<< HEAD
-        let data = match req.app_data::<Data>() {
-            Some(data) => data,
+        let data = match req.app_data::<web::Data<Data>>() {
+            Some(data) => data.clone(),
             None => web::Data::new(req.app_data::<Arc<Raft>>().unwrap().store.clone()),
         };
-=======
-        let data = req.app_data::<web::Data<Data>>().unwrap();
->>>>>>> f313de98
 
         if data.api_keys.master.is_none() {
             return Box::pin(svc.call(req));
